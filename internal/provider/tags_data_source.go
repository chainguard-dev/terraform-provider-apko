--- conflicted
+++ resolved
@@ -112,7 +112,6 @@
 		}
 		pkgs[pkg] = version
 	}
-<<<<<<< HEAD
 	if _, ok := pkgs[data.TargetPackage.ValueString()]; ok {
 		found = data.TargetPackage.ValueString()
 	} else {
@@ -135,11 +134,7 @@
 	}
 
 	if found == "" {
-		resp.Diagnostics.AddError("Unable to find package for tags", fmt.Sprintf("Unable to find package for tags: %s; have %+v", data.TargetPackage.ValueString(), ic.Contents.Packages))
-=======
-	if !found {
-        resp.Diagnostics.AddError(fmt.Sprintf("Unable to find package: %s...", data.TargetPackage.ValueString()), fmt.Sprintf("...in package list:\n\t%s", strings.Join(ic.Contents.Packages, "\n\t")))
->>>>>>> 28623de8
+    resp.Diagnostics.AddError(fmt.Sprintf("Unable to find package: %s...", data.TargetPackage.ValueString()), fmt.Sprintf("...in package list:\n\t%s", strings.Join(ic.Contents.Packages, "\n\t")))
 		return
 	}
 
